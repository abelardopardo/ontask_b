--- conflicted
+++ resolved
@@ -11,10 +11,7 @@
 
 import pandas as pd
 from django.conf import settings
-<<<<<<< HEAD
-from django.contrib.auth import get_user_model
-=======
->>>>>>> 2a702e6b
+sfrom django.contrib.auth import get_user_model
 from rest_framework import status
 
 from ontask.dataops.forms.upload import load_df_from_csvfile
@@ -721,8 +718,4 @@
                     condition_value)
                 self.assertEquals(
                     'Condition 4' in str(resp.content),
-<<<<<<< HEAD
                     condition_value)
-=======
-                    condition_value)
->>>>>>> 2a702e6b
