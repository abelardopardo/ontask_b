{
    "canvas_base_url": "https://canvas-dev.c3l.ai",
<<<<<<< HEAD
    "canvas_api_token": "",
    "ontask_base_url": "http://127.0.0.1:8000/",
    "ontask_api_token": ""
=======
    "canvas_api_token": "LX59dHQWrFBr15fZOXYnagk9soYgytQAzYY7oiHL9uicfHnCaFplnT8CO6c2dQwL",
    "ontask_base_url": "http://127.0.0.1:8000",
    "ontask_api_token": "96ceb3b04c66be6b1ba60aca9e7ac09fcc153509"
>>>>>>> 94f574c1
}<|MERGE_RESOLUTION|>--- conflicted
+++ resolved
@@ -1,12 +1,6 @@
 {
     "canvas_base_url": "https://canvas-dev.c3l.ai",
-<<<<<<< HEAD
-    "canvas_api_token": "",
-    "ontask_base_url": "http://127.0.0.1:8000/",
-    "ontask_api_token": ""
-=======
     "canvas_api_token": "LX59dHQWrFBr15fZOXYnagk9soYgytQAzYY7oiHL9uicfHnCaFplnT8CO6c2dQwL",
     "ontask_base_url": "http://127.0.0.1:8000",
     "ontask_api_token": "96ceb3b04c66be6b1ba60aca9e7ac09fcc153509"
->>>>>>> 94f574c1
 }