--- conflicted
+++ resolved
@@ -186,12 +186,8 @@
     send_confirmation = forms.BooleanField(
         initial=False,
         required=False,
-<<<<<<< HEAD
         label=_('Send you a summary message?'))
-=======
-        label='Send you a summary message?'
-    )
->>>>>>> 484529e7
+    )
 
     track_read = forms.BooleanField(
         initial=False,
