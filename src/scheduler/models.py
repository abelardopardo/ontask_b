# -*- coding: utf-8 -*-
"""
This model is to store process to execute in the platform at a certain time.
"""
from __future__ import unicode_literals

from django.conf import settings
from django.db import models

from action.models import Action
from workflow.models import Column
from django.utils.translation import ugettext_lazy as _


class ScheduledAction(models.Model):
    """
    Abstract class to encode the fields common to all scheduled actions.
    The actions can be either executed (and still kept in the DB) or pending.
    The actions can be of different types and the differences are kept in a
    JSON object.
    """

    user = models.ForeignKey(settings.AUTH_USER_MODEL,
                             db_index=True,
                             on_delete=models.CASCADE,
                             null=False,
                             blank=False)

    # Type of action scheduled:
    #
    # - email_send: Send email
    type = models.CharField(max_length=256, blank=False, null=False)

    # Time of creation
    created = models.DateTimeField(auto_now_add=True, null=False, blank=False)

    # Boolean saying of this entry is deleted
    deleted = models.BooleanField(
        default=False,
        null=False,
        blank=False)

    # Time of execution
    execute = models.DateTimeField(
        null=False,
        blank=False,
        verbose_name=_('When to execute this action')
    )

    # Status of the entry (pending, running or done)
    status = models.IntegerField(verbose_name=_("Execution Status"),
                                 name='status',
                                 choices=[(0, _('pending')),
                                          (1, _('running')),
                                          (2, _('done')),
                                          (3, _('done_error'))],
                                 null=False,
                                 blank=False)

    # Status message to capture a message resulting from the execution
    message = models.TextField(null=False,
                               blank=True,
                               verbose_name=_('Execution message'))

    class Meta:
        """
        This model is abstract because it will be extended for the different
        scheduled actions.
        """
        abstract = True


class ScheduledEmailAction(ScheduledAction):
    """
    Objects encoding the scheduling of a send email action

    @DynamicAttrs
    """
    # The action out to get the email
    action = models.ForeignKey(Action,
                               db_index=True,
                               null=False,
                               blank=False,
                               on_delete=models.CASCADE,
                               related_name='scheduled_actions')

    subject = models.CharField(
        max_length=2048,
        default='',
        blank=False,
        null=False,
        verbose_name=_('Email subject')
    )

    email_column = models.ForeignKey(
        Column,
        db_index=False,
        null=False,
        blank=False,
<<<<<<< HEAD
        verbose_name=_('Column containing the email address'))
=======
        on_delete=models.CASCADE,
        verbose_name='Column containing the email address')
>>>>>>> 69e88a08

    cc_email = models.CharField(
        max_length=2048,
        default='',
        blank=True,
        verbose_name=_('Comma-separated list of CC Emails')
    )

    bcc_email = models.CharField(
        max_length=2048,
        default='',
        blank=True,
        verbose_name=_('Comma-separated list of BCC Emails')
    )

    # If a confirmation email is sent ot the instructor
    send_confirmation = models.BooleanField(
        default=False,
        verbose_name=_('Send you a confirmation email'),
        null=False,
        blank=False)

    # If the email reading is tracked (produces events in the logs)
    track_read = models.BooleanField(
        default=False,
        verbose_name=_('Track if emails are read?'),
        null=False,
        blank=False)<|MERGE_RESOLUTION|>--- conflicted
+++ resolved
@@ -97,12 +97,8 @@
         db_index=False,
         null=False,
         blank=False,
-<<<<<<< HEAD
+        on_delete=models.CASCADE,
         verbose_name=_('Column containing the email address'))
-=======
-        on_delete=models.CASCADE,
-        verbose_name='Column containing the email address')
->>>>>>> 69e88a08
 
     cc_email = models.CharField(
         max_length=2048,
