# -*- coding: utf-8 -*-
from __future__ import unicode_literals, print_function

import json

import pytz
from django.conf import settings as ontask_settings
from django.contrib.auth.decorators import user_passes_test
from django.db.models import F, Q
from django.http import JsonResponse
from django.shortcuts import redirect, reverse, render
from django.template.loader import render_to_string
from django.views.decorators.csrf import csrf_exempt
from django.views.decorators.http import require_http_methods
from django.utils.translation import ugettext_lazy as _

from ontask.permissions import is_instructor
from workflow.ops import get_workflow
from .models import Log
from .ops import log_types


@user_passes_test(is_instructor)
def show(request):
    # Try to get workflow and if not present, go to home page
    workflow = get_workflow(request)
    if not workflow:
        return redirect('workflow:index')

    # Create the context with the column names
    context = {
        'workflow': workflow,
<<<<<<< HEAD
        'column_names': [_('Date/Time'), _('User'), _('Event type'), _('View')]
=======
        'column_names': ['ID', 'Date/Time', 'User', 'Event type', 'View']
>>>>>>> e25f7d8c
    }

    # Render the page with the table
    return render(request, 'logs/show.html', context)


@user_passes_test(is_instructor)
@csrf_exempt
@require_http_methods(['POST'])
def show_ss(request):
    # Try to get workflow and if not present, go to home page
    workflow = get_workflow(request)
    if not workflow:
        return JsonResponse(
            {'error': _('Incorrect request. Unable to process')}
        )

    # Check that the GET parameter are correctly given
    try:
        draw = int(request.POST.get('draw', None))
        start = int(request.POST.get('start', None))
        length = int(request.POST.get('length', None))
    except ValueError:
        return JsonResponse(
            {'error': _('Incorrect request. Unable to process')}
        )

    # Get the column information from the request and the rest of values.
    search_value = request.POST.get('search[value]', None)

    # Get the logs
    qs = Log.objects.filter(
        workflow__id=workflow.id
    )
    recordsTotal = qs.count()

    if search_value:
        # Refine the log
        qs = qs.filter(
            Q(id=search_value) |
            Q(user__email__icontains=search_value) |
            Q(name__icontains=search_value) |
            Q(payload__icontains=search_value),
            workflow__id=workflow.id,
        ).distinct()

    # Order and select values
    qs = qs.order_by(F('created').desc()).values_list(
        'id', 'created', 'user__email', 'name'
    )
    recordsFiltered = qs.count()

    final_qs = []
    for item in qs[start:start + length]:
        row = [
            item[0],
            item[1].astimezone(pytz.timezone(ontask_settings.TIME_ZONE)),
            item[2],
            item[3],
            """<button type="submit" class="btn btn-primary btn-sm js-log-view"
                    data-url="{0}"
                    data-toggle="tooltip" title="{1}">
              <span class="glyphicon glyphicon-eye-open"></span> {2}
            </button>
            """.formaat(reverse('logs:view', kwargs={'pk': item[0]}),
                       _('View the content of this log'),
                       _('View'))]

        # Add the row to the final query_set
        final_qs.append(row)

    # Result to return as AJAX response
    data = {
        'draw': draw,
        'recordsTotal': recordsTotal,
        'recordsFiltered': recordsFiltered,
        'data': final_qs
    }
    # Render the page with the table
    return JsonResponse(data)


@user_passes_test(is_instructor)
def view_log_list(request, pk):
    # Get the log item
    log_item = Log.objects.get(pk=pk)
    data = dict()

    context = log_item.get_payload()

    # Add the name of the object, the workflow and the type
    context['log_type'] = log_item.name
    context['op_name'] = log_types[log_item.name]
    context['workflow'] = log_item.workflow
    # TODO: Change the model to include directly a JSON object, not this.
    context['json_pretty'] = json.dumps(json.loads(log_item.payload),
                                        sort_keys=True,
                                        indent=4)

    # Render the template and return as JSON response
    data['html_form'] = render_to_string(
        'logs/includes/partial_log_view.html',
        context,
        request=request)

    return JsonResponse(data)<|MERGE_RESOLUTION|>--- conflicted
+++ resolved
@@ -30,11 +30,7 @@
     # Create the context with the column names
     context = {
         'workflow': workflow,
-<<<<<<< HEAD
-        'column_names': [_('Date/Time'), _('User'), _('Event type'), _('View')]
-=======
-        'column_names': ['ID', 'Date/Time', 'User', 'Event type', 'View']
->>>>>>> e25f7d8c
+        'column_names': [_('ID'), _('Date/Time'), _('User'), _('Event type'), _('View')]
     }
 
     # Render the page with the table
