# -*- coding: utf-8 -*-
from __future__ import unicode_literals, print_function

import pandas as pd
from django.contrib.auth.decorators import user_passes_test
from django.shortcuts import redirect, render, reverse
from django.utils.html import format_html
from django.views.decorators.cache import cache_page
import django_tables2 as tables

import logs.ops
from dataops import pandas_db, ops
from ontask.permissions import is_instructor
from workflow.ops import get_workflow
from .forms import RowFilterForm, RowForm, field_prefix
from .models import PluginRegistry
from .plugin_manager import refresh_plugin_data


class PluginRegistryTable(tables.Table):
    name = tables.Column(
        attrs={'th': {'style': 'text-align:center;vertical-align:middle;'},
               'td': {'style': 'text-align:center;vertical-align:middle;'}},
        verbose_name=str('Name')
    )

    modified = tables.DateTimeColumn(
        attrs={'th': {'style': 'text-align:center;vertical-align:middle;'},
               'td': {'style': 'text-align:center;vertical-align:middle;'}},
        verbose_name='Last modified'
    )

    description_txt = tables.Column(
        attrs={'th': {'style': 'text-align:center;vertical-align:middle;'},
               'td': {'style': 'text-align:center;vertical-align:middle;'}},
        verbose_name=str('Description')
    )

    def __init__(self, data, *args, **kwargs):
        super(PluginRegistryTable, self).__init__(data, *args, **kwargs)

    def render_name(self, record):
        return format_html(
            """<a href="{0}">{1}</a>""".format(
                reverse('dataops:plugin_invoke',
                        kwargs={'pk': record.id}),
                record.name
            )
        )

    class Meta:
        model = PluginRegistry

        fields = ('name', 'description_txt', 'modified')

        sequence = ('name', 'description_txt', 'modified')

        exclude = ('id', 'num_column_input_from', 'num_column_input_to')

        attrs = {
            'class': 'table display',
            'id': 'item-table'
        }

        row_attrs = {
            'style': 'text-align:center;'
        }


@user_passes_test(is_instructor)
def dataops(request):
    # Get the workflow that is being used
    workflow = get_workflow(request)
    if not workflow:
        return redirect('workflow:index')

<<<<<<< HEAD
    # Traverse the plugin folder and refresh the db content.
    refresh_plugin_data(request, workflow)

    table = PluginRegistryTable(PluginRegistry.objects.all(), orderable=False)
    # RequestConfig(request, paginate={'per_page': 15}).configure(table)

    return render(request, 'dataops/data_ops.html', {'table': table})
=======
    # Make sure there is no upload table in the db for this workflow
    if ops.workflow_has_upload_table(workflow):
        pandas_db.delete_upload_table(workflow.id)

    return render(request, 'dataops/data_ops.html', {})
>>>>>>> 3fa0a7fa


@cache_page(60 * 15)
@user_passes_test(is_instructor)
def uploadmerge(request):
    return render(request, 'dataops/uploadmerge.html', {})


@cache_page(60 * 15)
@user_passes_test(is_instructor)
def transform(request):
    # Get the workflow that is being used
    workflow = get_workflow(request)
    if not workflow:
        return redirect('workflow:index')

    # Traverse the plugin folder and refresh the db content.
    refresh_plugin_data(request, workflow)

    table = PluginRegistryTable(PluginRegistry.objects.all(),
                                orderable=False)

    return render(request, 'dataops/transform.html', {'table': table})


@user_passes_test(is_instructor)
def row_filter(request):
    # Get the workflow object
    workflow = get_workflow(request)
    if not workflow:
        return redirect('workflow:index')

    # Add to context for rendering the title
    context = {'workflow': workflow,
               'cancel_url': reverse('dataops:list')}

    # If the workflow does not have any rows, there is no point on doing this.
    if workflow.nrows == 0:
        return render(request, 'dataops/row_filter.html', context)

    # Fetch the information for the search form regardless
    form = RowFilterForm(request.POST or None, workflow=workflow)
    # This form is always rendered, so it is included in the context anyway
    context['form'] = form

    if request.method == 'POST':
        if request.POST.get('submit') == 'update':
            # This is the case in which the row is updated
            row_form = RowForm(request.POST, workflow=workflow)
            if row_form.is_valid() and row_form.has_changed():
                # Update content in the DB

                set_fields = []
                set_values = []
                where_field = None
                where_value = None
                log_payload = []
                # Create the SET name = value part of the query
                for name, is_unique in zip(row_form.col_names,
                                           row_form.col_unique):
                    value = row_form.cleaned_data[name]
                    if is_unique:
                        if not where_field:
                            # Remember one unique key for selecting the row
                            where_field = name
                            where_value = value
                        continue

                    set_fields.append(name)
                    set_values.append(value)
                    log_payload.append((name, value))

                pandas_db.update_row(workflow.id,
                                     set_fields,
                                     set_values,
                                     [where_field],
                                     [where_value])

                # Log the event
                logs.ops.put(request.user,
                             'matrixrow_update',
                             workflow,
                             {'id': workflow.id,
                              'name': workflow.name,
                              'new_values': log_payload})

                # Change is done.
        else:
            if form.is_valid():
                # Request is a POST of the SEARCH (first form)
                where_field = []
                where_value = []
                for name in form.key_names:
                    value = form.cleaned_data[name]
                    if value:
                        # Remember the value of the key
                        where_field = name
                        where_value = value
                        break

                # Get the row from the matrix
                rows = pandas_db.execute_select_on_table(workflow.id,
                                                         [where_field],
                                                         [where_value])

                if len(rows) == 1:
                    # A single row has been selected. Create and pre-populate
                    # the update form
                    row_form = RowForm(None,
                                       workflow=workflow,
                                       initial_values=list(rows[0]))
                    context['row_form'] = row_form
                else:
                    form.add_error(None, 'No data found with the given keys')

    return render(request, 'dataops/row_filter.html', context)


@user_passes_test(is_instructor)
def row_update(request):
    """
    Receives a POST request to update a row in the data table
    :param request: Request object with all the data.
    :return:
    """

    # If there is no workflow object, go back to the index
    workflow = get_workflow(request)
    if not workflow:
        return redirect('workflow:index')

    # If the workflow has no data, something went wrong, go back to the
    # main dataops page
    if workflow.nrows == 0:
        return redirect('dataops:list')

    # Get the pair key,value to fetch the row from the table
    update_key = request.GET.get('update_key', None)
    update_val = request.GET.get('update_val', None)

    if not update_key or not update_val:
        # Malformed request
        return render(request, 'error.html',
                      {'message': 'Unable to update table row'})

    # Get the rows from the table
    rows = pandas_db.execute_select_on_table(workflow.id,
                                             [update_key],
                                             [update_val])

    # This method can only be invoked through a POST operation
    if request.method == 'GET':
        # Get the row form and render the page
        row_form = RowForm(None,
                           workflow=workflow,
                           initial_values=list(rows[0]))

        return render(request,
                      'dataops/row_filter.html',
                      {'workflow': workflow,
                       'row_form': row_form,
                       'cancel_url': reverse('table:display')})

    # This is A POST request

    # Initialise the form
    row_form = RowForm(request.POST,
                       workflow=workflow,
                       initial_values=list(rows[0]))

    # If the form was not valid, something went wrong
    if not row_form.is_valid():
        return redirect('dataops:rowupdate')

    # Create the query to update the row
    set_fields = []
    set_values = []
    columns = workflow.get_columns()
    unique_names = [c.name for c in columns if c.is_key]
    unique_field = None
    unique_value = None
    log_payload = []
    for idx, col in enumerate(columns):
        value = row_form.cleaned_data[field_prefix + '%s' % idx]
        set_fields.append(col.name)
        set_values.append(value)
        log_payload.append((col.name, str(value)))

        if not unique_field and col.name in unique_names:
            unique_field = col.name
            unique_value = value

    # If there is no unique key, something went wrong.
    if not unique_field:
        raise Exception('Key value not found when updating row')

    pandas_db.update_row(workflow.id,
                         set_fields,
                         set_values,
                         [unique_field],
                         [unique_value])

    # Log the event
    logs.ops.put(request.user,
                 'tablerow_update',
                 workflow,
                 {'id': workflow.id,
                  'name': workflow.name,
                  'new_values': log_payload})

    return redirect('table:display')


@user_passes_test(is_instructor)
def row_create(request):
    """
    Receives a POST request to create a new row in the data table
    :param request: Request object with all the data.
    :return:
    """

    # If there is no workflow object, go back to the index
    workflow = get_workflow(request)
    if not workflow:
        return redirect('workflow:index')

    # If the workflow has no data, the operation should not be allowed
    if workflow.nrows == 0:
        return redirect('dataops:list')

    # Create the form
    form = RowForm(request.POST or None, workflow=workflow)

    if request.method == 'POST':

        # If the form is valid proceed with the operation
        if form.is_valid():
            # Create the query to update the row
            columns = workflow.get_columns()
            column_names = [c.name for c in columns]
            field_name = field_prefix + '%s'
            row_vals = [form.cleaned_data[field_name % idx]
                        for idx in range(len(columns))]

            # Load the existing df from the db
            df = pandas_db.load_from_db(workflow.id)

            # Perform the row addition in the DF first
            # df2 = pd.DataFrame([[5, 6], [7, 8]], columns=list('AB'))
            # df.append(df2, ignore_index=True)
            new_row = pd.DataFrame([row_vals], columns=column_names)
            df = df.append(new_row, ignore_index=True)

            # Verify that the unique columns remain unique
            for ucol in [c for c in columns if c.is_key]:
                if not ops.is_unique_column(df[ucol.name]):
                    form.add_error(
                        None,
                        'Value in column ' + ucol.name + ' is in another row.' +
                        ' It must be different to maintain Key property'
                    )
                    return render(request,
                                  'dataops/row_create.html',
                                  {'workflow': workflow,
                                   'form': form,
                                   'cancel_url': reverse('table:display')})

            # Restore the dataframe to the DB
            ops.store_dataframe_in_db(df, workflow.id)

            # Log the event
            log_payload = zip(column_names, row_vals)
            logs.ops.put(request.user,
                         'tablerow_create',
                         workflow,
                         {'id': workflow.id,
                          'name': workflow.name,
                          'new_values': log_payload})

            # Done. Back to the table view
            return redirect('table:display')

    return render(request,
                  'dataops/row_create.html',
                  {'workflow': workflow,
                   'form': form,
                   'cancel_url': reverse('table:display')})<|MERGE_RESOLUTION|>--- conflicted
+++ resolved
@@ -74,21 +74,19 @@
     if not workflow:
         return redirect('workflow:index')
 
-<<<<<<< HEAD
-    # Traverse the plugin folder and refresh the db content.
-    refresh_plugin_data(request, workflow)
-
-    table = PluginRegistryTable(PluginRegistry.objects.all(), orderable=False)
-    # RequestConfig(request, paginate={'per_page': 15}).configure(table)
-
-    return render(request, 'dataops/data_ops.html', {'table': table})
-=======
     # Make sure there is no upload table in the db for this workflow
     if ops.workflow_has_upload_table(workflow):
         pandas_db.delete_upload_table(workflow.id)
 
-    return render(request, 'dataops/data_ops.html', {})
->>>>>>> 3fa0a7fa
+    # Traverse the plugin folder and refresh the db content.
+    refresh_plugin_data(request, workflow)
+        pandas_db.delete_upload_table(workflow.id)
+
+
+    table = PluginRegistryTable(PluginRegistry.objects.all(), orderable=False)
+    # RequestConfig(request, paginate={'per_page': 15}).configure(table)
+
+    return render(request, 'dataops/data_ops.html', {'table': table})
 
 
 @cache_page(60 * 15)
